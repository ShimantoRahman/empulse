from itertools import islice, pairwise
from numbers import Real
from typing import Any, ClassVar, Literal

import numpy as np
import sympy
from numpy.typing import ArrayLike
from scipy.integrate import quad
from sympy import solve
from sympy.stats import density, pspace
from sympy.stats.rv import is_random
from sympy.utilities import lambdify

from ._convex_hull import _compute_convex_hull


class Metric:
    """
    Class to create a custom value/cost-sensitive metric.

    The Metric class uses the Builder pattern to create a custom metric.
    You start by specifying the kind of metric you want to compute and then add the terms that make up the metric.
    These terms come from the cost-benefits matrix of the classification problem.
    After you have added all the terms, you can call the :meth:`~empulse.metrics.Metric.build`
    method to create the metric function.
    Then you can call the metric function with the true labels and predicted probabilities to compute the metric value.

    The costs and benefits are specified using sympy symbols or expressions.
    Stochastic variables are supported, and can be specified using sympy.stats random variables.
    Make sure that you add the parameters of the random variables as keyword arguments when calling the metric function.

    Read more in the :ref:`User Guide <user_defined_value_metric>`.

    Parameters
    ----------
    kind : {'max profit', 'cost', 'savings'}
        The kind of metric to compute.

    Attributes
    ----------
    tp_benefit : sympy.Symbol | sympy.Expr
        The benefit of a true positive.

    tn_benefit : sympy.Symbol | sympy.Expr
        The benefit of a true negative.

    fp_benefit : sympy.Symbol | sympy.Expr
        The benefit of a false positive.

    fn_benefit : sympy.Symbol | sympy.Expr
        The benefit of a false negative.

    tp_cost : sympy.Symbol | sympy.Expr
        The cost of a true positive.

    tn_cost : sympy.Symbol | sympy.Expr
        The cost of a true negative.

    fp_cost : sympy.Symbol | sympy.Expr
        The cost of a false positive.

    fn_cost : sympy.Symbol | sympy.Expr
        The cost of a false negative.

    Examples
    --------
    Reimplementing :func:`~empulse.metrics.empc_score` using the :class:`Metric` class.

    .. code-block:: python

        import sympy as sp
        from empulse.metrics import Metric

        clv, d, f, alpha, beta = sp.symbols(
            'clv d f alpha beta'
        )  # define deterministic variables
        gamma = sp.stats.Beta('gamma', alpha, beta)  # define gamma to follow a Beta distribution

        empc_score = (
            Metric(kind='max profit')
            .add_tp_benefit(gamma * (clv - d - f))  # when churner accepts offer
            .add_tp_benefit((1 - gamma) * -f)  # when churner does not accept offer
            .add_fp_cost(d + f)  # when you send an offer to a non-churner
            .alias({'incentive_cost': 'd', 'contact_cost': 'f'})
            .build()
        )

        y_true = [1, 0, 1, 0, 1]
        y_proba = [0.9, 0.1, 0.8, 0.2, 0.7]

        empc_score(y_true, y_proba, clv=100, incentive_cost=10, contact_cost=1, alpha=6, beta=14)

    Reimplementing :func:`~empulse.metrics.expected_cost_loss_churn` using the :class:`Metric` class.

    .. code-block:: python

        import sympy as sp
        from empulse.metrics import Metric

        clv, delta, f, gamma = sp.symbols('clv delta f gamma')

        cost_loss = (
            Metric(kind='cost')
            .add_tp_benefit(gamma * (clv - delta * clv - f))  # when churner accepts offer
            .add_tp_benefit((1 - gamma) * -f)  # when churner does not accept offer
            .add_fp_cost(delta * clv + f)  # when you send an offer to a non-churner
            .alias({'incentive_fraction': 'delta', 'contact_cost': 'f', 'accept_rate': 'gamma'})
            .build()
        )

        y_true = [1, 0, 1, 0, 1]
        y_proba = [0.9, 0.1, 0.8, 0.2, 0.7]

        cost_loss(
            y_true, y_proba, clv=100, incentive_fraction=0.05, contact_cost=1, accept_rate=0.3
        )
    """

    METRIC_TYPES: ClassVar[list[str]] = ['max profit', 'cost', 'savings']

    def __init__(self, kind: Literal['max profit', 'cost', 'savings']) -> None:
        if kind not in self.METRIC_TYPES:
            raise ValueError(f'Kind {kind} is not supported. Supported values are {self.METRIC_TYPES}')
        self.kind = kind
        self._tp_benefit = 0
        self._tn_benefit = 0
        self._fp_cost = 0
        self._fn_cost = 0
        self._aliases = {}
        self._defaults = {}
        self._built = False

    @property
    def tp_benefit(self) -> sympy.Symbol | sympy.Expr:  # noqa: D102
        return self._tp_benefit

    @property
    def tn_benefit(self) -> sympy.Symbol | sympy.Expr:  # noqa: D102
        return self._tn_benefit

    @property
    def fp_benefit(self) -> sympy.Symbol | sympy.Expr:  # noqa: D102
        return -self._fp_cost

    @property
    def fn_benefit(self) -> sympy.Symbol | sympy.Expr:  # noqa: D102
        return -self._fn_cost

    @property
    def tp_cost(self) -> sympy.Symbol | sympy.Expr:  # noqa: D102
        return -self._tp_benefit

    @property
    def tn_cost(self) -> sympy.Symbol | sympy.Expr:  # noqa: D102
        return -self._tn_benefit

    @property
    def fp_cost(self) -> sympy.Symbol | sympy.Expr:  # noqa: D102
        return self._fp_cost

    @property
    def fn_cost(self):  # noqa: D102
        return self._fn_cost

    def add_tp_benefit(self, term: sympy.Symbol | sympy.Expr | str) -> 'Metric':
        """
        Add a term to the benefit of classifying a true positive.

        Parameters
        ----------
        term: sympy.Symbol | sympy.Expr | str
            The term to add to the benefit of classifying a true positive.

        Returns
        -------
        Metric
        """
        if isinstance(term, str):
            term = sympy.sympify(term)
        self._tp_benefit += term
        return self

    def add_tn_benefit(self, term: sympy.Symbol | sympy.Expr | str) -> 'Metric':
        """
        Add a term to the benefit of classifying a true negative.

        Parameters
        ----------
        term: sympy.Symbol | sympy.Expr | str
            The term to add to the benefit of classifying a true negative.

        Returns
        -------
        Metric
        """
        if isinstance(term, str):
            term = sympy.sympify(term)
        self._tn_benefit += term
        return self

    def add_fp_benefit(self, term: sympy.Symbol | sympy.Expr | str) -> 'Metric':
        """
        Add a term to the benefit of classifying a false positive.

        Parameters
        ----------
        term: sympy.Symbol | sympy.Expr | str
            The term to add to the benefit of classifying a false positive.

        Returns
        -------
        Metric
        """
        if isinstance(term, str):
            term = sympy.sympify(term)
        self._fp_cost -= term
        return self

    def add_fn_benefit(self, term: sympy.Symbol | sympy.Expr | str) -> 'Metric':
        """
        Add a term to the benefit of classifying a false negative.

        Parameters
        ----------
        term: sympy.Symbol | sympy.Expr | str
            The term to add to the benefit of classifying a false negative.

        Returns
        -------
        Metric
        """
        if isinstance(term, str):
            term = sympy.sympify(term)
        self._fn_cost -= term
        return self

    def add_tp_cost(self, term: sympy.Symbol | sympy.Expr | str) -> 'Metric':
        """
        Add a term to the cost of classifying a true positive.

        Parameters
        ----------
        term: sympy.Symbol | sympy.Expr | str
            The term to add to the cost of classifying a true positive.

        Returns
        -------
        Metric
        """
        if isinstance(term, str):
            term = sympy.sympify(term)
        self._tp_benefit -= term
        return self

    def add_tn_cost(self, term: sympy.Symbol | sympy.Expr | str) -> 'Metric':
        """
        Add a term to the cost of classifying a true negative.

        Parameters
        ----------
        term: sympy.Symbol | sympy.Expr | str
            The term to add to the cost of classifying a true negative.

        Returns
        -------
        Metric
        """
        if isinstance(term, str):
            term = sympy.sympify(term)
        self._tn_benefit -= term
        return self

    def add_fp_cost(self, term: sympy.Symbol | sympy.Expr | str) -> 'Metric':
        """
        Add a term to the cost of classifying a false positive.

        Parameters
        ----------
        term: sympy.Symbol | sympy.Expr | str
            The term to add to the cost of classifying a false positive.

        Returns
        -------
        Metric
        """
        if isinstance(term, str):
            term = sympy.sympify(term)
        self._fp_cost += term
        return self

    def add_fn_cost(self, term: sympy.Symbol | sympy.Expr | str) -> 'Metric':
        """
        Add a term to the cost of classifying a false negative.

        Parameters
        ----------
        term: sympy.Symbol | sympy.Expr | str
            The term to add to the cost of classifying a false negative.

        Returns
        -------
        Metric
        """
        if isinstance(term, str):
            term = sympy.sympify(term)
        self._fn_cost += term
        return self

    def alias(self, alias: str | dict[str, sympy.Symbol | str], symbol: sympy.Symbol = None) -> 'Metric':
        """
        Add an alias for a symbol.

        Parameters
        ----------
        alias: str | dict[str, sympy.Symbol | str]
            The alias to add. If a dictionary is passed, the keys are the aliases and the values are the symbols.
        symbol: sympy.Symbol, optional
            The symbol to alias to.

        Returns
        -------
        Metric

        Examples
        --------

        .. code-block:: python

            import sympy as sp
            from empulse.metrics import Metric

            clv, delta, f, gamma = sp.symbols('clv delta f gamma')
            cost_loss = (
                Metric(kind='cost')
                .add_tp_benefit(gamma * (clv - delta * clv - f))  # when churner accepts offer
                .add_tp_benefit((1 - gamma) * -f)  # when churner does not accept offer
                .add_fp_cost(delta * clv + f)  # when you send an offer to a non-churner
                .alias({'incentive_fraction': 'delta', 'contact_cost': 'f', 'accept_rate': 'gamma'})
                .build()
            )

            y_true = [1, 0, 1, 0, 1]
            y_proba = [0.9, 0.1, 0.8, 0.2, 0.7]
            cost_loss(
                y_true, y_proba, clv=100, incentive_fraction=0.05, contact_cost=1, accept_rate=0.3
            )
        """
        if isinstance(alias, dict):
            self._aliases.update(alias)
        else:
            self._aliases[alias] = symbol
        return self

    def set_default(self, **defaults: float) -> 'Metric':
        """
        Set default values for symbols or their aliases.

        Parameters
        ----------
        defaults: float
            Default values for symbols or their aliases.
            These default values will be used if not provided in __call__.

        Returns
        -------
        Metric

        Examples
        --------

        .. code-block:: python

            import sympy as sp
            from empulse.metrics import Metric

            clv, delta, f, gamma = sp.symbols('clv delta f gamma')
            cost_loss = (
                Metric(kind='cost')
                .add_tp_benefit(gamma * (clv - delta * clv - f))  # when churner accepts offer
                .add_tp_benefit((1 - gamma) * -f)  # when churner does not accept offer
                .add_fp_cost(delta * clv + f)  # when you send an offer to a non-churner
                .alias({'incentive_fraction': 'delta', 'contact_cost': 'f', 'accept_rate': 'gamma'})
                .set_default(incentive_fraction=0.05, contact_cost=1, accept_rate=0.3)
                .build()
            )

            y_true = [1, 0, 1, 0, 1]
            y_proba = [0.9, 0.1, 0.8, 0.2, 0.7]
            cost_loss(y_true, y_proba, clv=100, incentive_fraction=0.1)

        """
        self._defaults.update(defaults)
        return self

    def build(self) -> 'Metric':
        """
        Build the metric function.

        This function should be called last after adding all the terms.
        After calling this function, the metric function can be called with the true labels and predicted probabilities.

        Returns
        -------
        Metric
        """
        self._built = True
        terms = self.tp_cost + self.tn_cost + self.fp_cost + self.fn_cost
        random_symbols = [symbol for symbol in terms.free_symbols if is_random(symbol)]
        n_random = len(random_symbols)

        if self.kind in {'cost', 'savings'} and n_random > 0:
            raise NotImplementedError('Random variables are not supported for cost and savings metrics')

        if self.kind == 'max profit':
            self.profit_function = self._build_max_profit()
            if n_random == 0:
                self._score_function = self._compute_deterministic(self.profit_function)
            elif n_random == 1:
                self._score_function = self._compute_one_stochastic(self.profit_function, random_symbols[0])
            else:
                raise NotImplementedError('Only zero or one random variable is supported')
        elif self.kind == 'cost':
            y, s = sympy.symbols('y s')
            cost_function = y * (s * self.tp_cost + (1 - s) * self.fn_cost) + (1 - y) * (
                (1 - s) * self.tn_cost + s * self.fp_cost
            )
            cost_funct = lambdify(list(cost_function.free_symbols), cost_function)

            def cost_loss(y_true, y_score, **kwargs):
                return np.mean(cost_funct(y=y_true, s=y_score, **kwargs))

            self._score_function = cost_loss

        elif self.kind == 'savings':
            y, s = sympy.symbols('y s')
            cost_function = y * (s * self.tp_cost + (1 - s) * self.fn_cost) + (1 - y) * (
                (1 - s) * self.tn_cost + s * self.fp_cost
            )
            all_zero_function = cost_function.subs(s, 0)
            all_one_function = cost_function.subs(s, 1)

            cost_func = lambdify(list(cost_function.free_symbols), cost_function)
            all_zero_func = lambdify(list(all_zero_function.free_symbols), all_zero_function)
            all_one_func = lambdify(list(all_one_function.free_symbols), all_one_function)

            def savings(y_true, y_score, **kwargs):
                # it is possible that with the substitution of the symbols, the function becomes a constant
                all_zero_score = np.mean(all_zero_func(y=y_true, **kwargs)) if all_zero_function != 0 else 0
                all_one_score = np.mean(all_one_func(y=y_true, **kwargs)) if all_one_function != 0 else 0
                cost_base = min(all_zero_score, all_one_score)
                return 1 - np.mean(cost_func(y=y_true, s=y_score, **kwargs)) / cost_base

            self._score_function = savings
        else:
            raise NotImplementedError(f'Kind {self.kind} is not supported')
        return self

    def __call__(self, y_true: ArrayLike, y_score: ArrayLike, **kwargs: ArrayLike | float) -> float:
        """
        Compute the metric score or loss.

        The :meth:`empulse.metrics.Metric.build` method should be called before calling this method.

        Parameters
        ----------
        y_true: array-like of shape (n_samples,)
            The ground truth labels.

        y_score: array-like of shape (n_samples,)
            The predicted labels, probabilities or decision scores (based on the chosen metric).

        kwargs: float or array-like of shape (n_samples,)
            The values of the costs and benefits defined in the metric.
            Can either be their symbols or their aliases.

        Returns
        -------
        score: float
            The computed metric score or loss.
        """
        if not self._built:
            raise ValueError('The metric function has not been built. Call the build method before calling the metric')

        y_true = np.asarray(y_true)
        y_score = np.asarray(y_score)

        # Use default values if not provided in kwargs
        for key, value in self._defaults.items():
            kwargs.setdefault(key, value)

        for key, value in kwargs.items():
            if not isinstance(value, Real):
                kwargs[key] = np.asarray(value)

        # Map aliases to the appropriate symbols
        for alias, symbol in self._aliases.items():
            if alias in kwargs:
                kwargs[symbol] = kwargs.pop(alias)

        return self._score_function(y_true, y_score, **kwargs)

    def _compute_deterministic(self, profit_function):
        calculate_profit = lambdify(list(profit_function.free_symbols), profit_function)

        def score_function(y_true: ArrayLike, y_score: ArrayLike, **kwargs: Any) -> float:
            y_true = np.asarray(y_true)
            y_score = np.asarray(y_score)

            pi0 = float(np.mean(y_true))
            pi1 = 1 - pi0

            tprs, fprs = _compute_convex_hull(y_true, y_score)

            profits = np.zeros_like(tprs)
            for i, (tpr, fpr) in enumerate(zip(tprs, fprs, strict=False)):
                profits[i] = calculate_profit(pi_0=pi0, pi_1=pi1, F_0=tpr, F_1=fpr, **kwargs)

            return profits.max()

        return score_function

    def _compute_one_stochastic(self, profit_function, random_symbol):
        profit_prime = profit_function.subs('F_0', 'F_2').subs('F_1', 'F_3')
        bound_eq = solve(profit_function - profit_prime, random_symbol)[0]

        compute_bounds = lambdify(list(bound_eq.free_symbols), bound_eq)
        random_var_bounds = pspace(random_symbol).domain.set.args
        distribution_args = pspace(random_symbol).distribution.args

        integrand = profit_function * density(random_symbol).pdf(random_symbol)

        def compute_integral(integrand, lower_bound, upper_bound, tpr, fpr, random_var):
            integrand = integrand.subs('F_0', tpr).subs('F_1', fpr).evalf()
            if not integrand.free_symbols:  # if the integrand is constant
                if integrand == 0:
                    return 0
                return float(integrand * (upper_bound - lower_bound))
            integrand_func = lambdify(random_var, integrand)
            result, _ = quad(integrand_func, lower_bound, upper_bound)
            return result

        def score_function(y_true: ArrayLike, y_score: ArrayLike, **kwargs: Any) -> float:
            y_true = np.asarray(y_true)
            y_score = np.asarray(y_score)

            pi0 = float(np.mean(y_true))
            pi1 = 1 - pi0

            f0, f1 = _compute_convex_hull(y_true, y_score)

<<<<<<< HEAD
            dist_vals = {str(key): kwargs.pop(str(key)) for key in distribution_args if key in kwargs}
=======
            dist_vals = {str(key): kwargs.pop(str(key)) for key in distribution_args if str(key) in kwargs}
>>>>>>> c6b9ef42
            bounds = []
            for (tpr0, fpr0), (tpr1, fpr1) in islice(pairwise(zip(f0, f1, strict=False)), len(f0) - 2):
                bounds.append(compute_bounds(F_0=tpr0, F_1=fpr0, F_2=tpr1, F_3=fpr1, pi_0=pi0, pi_1=pi1, **kwargs))
            if isinstance(upper_bound := random_var_bounds[1], sympy.Symbol | sympy.Expr):
                upper_bound = upper_bound.subs(dist_vals)
            bounds.append(upper_bound)
            if isinstance(lower_bound := random_var_bounds[0], sympy.Symbol | sympy.Expr):
                lower_bound = lower_bound.subs(dist_vals)
            bounds.insert(0, lower_bound)

            integrand_ = integrand.subs(kwargs).subs(dist_vals).subs('pi_0', pi0).subs('pi_1', pi1)
            score = 0
            for (lower_bound, upper_bound), tpr, fpr in zip(pairwise(bounds), f0, f1, strict=False):
                score += compute_integral(integrand_, lower_bound, upper_bound, tpr, fpr, random_symbol)
            return score

        return score_function

    def _build_max_profit(self) -> sympy.Expr:
        pos_prior, neg_prior, tpr, fpr = sympy.symbols('pi_0 pi_1 F_0 F_1')
        profit_function = (
            self._tp_benefit * pos_prior * tpr
            + self._tn_benefit * neg_prior * (1 - fpr)
            - self._fn_cost * pos_prior * (1 - tpr)
            - neg_prior * self.fp_cost * fpr
        )
        return profit_function

    def __repr__(self) -> str:
        return (
            f'{self.__class__.__name__}(tp_benefit={self.tp_benefit}, '
            f'tn_benefit={self.tn_benefit}, fp_cost={self.fp_cost}, '
            f'fn_cost={self.fn_cost})'
        )

    def _repr_latex_(self) -> str:
        from sympy.printing.latex import latex

        if self.kind == 'max profit':
            profit_function = self._build_max_profit()
            random_symbols = [symbol for symbol in profit_function.free_symbols if is_random(symbol)]

            if random_symbols:
                random_symbol = random_symbols[0]
                h = sympy.Function('h')(random_symbol)
                integrand = profit_function * h
                lower_bound, upper_bound = pspace(random_symbol).domain.set.args[:2]
                integral = sympy.Integral(integrand, (random_symbol, lower_bound, upper_bound))
                s = latex(integral, mode='plain', order=None)
            else:
                s = latex(profit_function, mode='plain', order=None)

            s = s.replace('F_{0}', 'F_{0}(T)').replace('F_{1}', 'F_{1}(T)')
            return f'$\\displaystyle {s}$'
        elif self.kind == 'cost':
            y, s, i, N = sympy.symbols('y s i N')  # noqa: N806
            cost_function = (1 / N) * sympy.Sum(
                y * (s * self.tp_cost + (1 - s) * self.fn_cost) + (1 - y) * ((1 - s) * self.tn_cost + s * self.fp_cost),
                (i, 0, N),
            )

            for symbol in cost_function.free_symbols:
                if symbol != N:
                    cost_function = cost_function.subs(symbol, str(symbol) + '_i')

            s = latex(cost_function, mode='plain', order=None)
            return f'$\\displaystyle {s}$'
        elif self.kind == 'savings':
            y, s, i, N, c0, c1 = sympy.symbols('y s i N Cost_{0} Cost_{1}')  # noqa: N806
            cost_function = (1 / (N * sympy.Min(c0, c1))) * sympy.Sum(
                y * (s * self.tp_cost + (1 - s) * self.fn_cost) + (1 - y) * ((1 - s) * self.tn_cost + s * self.fp_cost),
                (i, 0, N),
            )

            for symbol in cost_function.free_symbols:
                if symbol not in {N, c0, c1}:
                    cost_function = cost_function.subs(symbol, str(symbol) + '_i')

            s = latex(cost_function, mode='plain', order=None)
            return f'$\\displaystyle {s}$'<|MERGE_RESOLUTION|>--- conflicted
+++ resolved
@@ -548,11 +548,7 @@
 
             f0, f1 = _compute_convex_hull(y_true, y_score)
 
-<<<<<<< HEAD
-            dist_vals = {str(key): kwargs.pop(str(key)) for key in distribution_args if key in kwargs}
-=======
             dist_vals = {str(key): kwargs.pop(str(key)) for key in distribution_args if str(key) in kwargs}
->>>>>>> c6b9ef42
             bounds = []
             for (tpr0, fpr0), (tpr1, fpr1) in islice(pairwise(zip(f0, f1, strict=False)), len(f0) - 2):
                 bounds.append(compute_bounds(F_0=tpr0, F_1=fpr0, F_2=tpr1, F_3=fpr1, pi_0=pi0, pi_1=pi1, **kwargs))
