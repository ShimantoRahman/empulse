--- conflicted
+++ resolved
@@ -8,7 +8,6 @@
 
 
 class CostSensitiveMixin:
-<<<<<<< HEAD
     def _check_costs(
         self,
         *,
@@ -17,16 +16,14 @@
         fn_cost: ArrayLike | float | Parameter,
         fp_cost: ArrayLike | float | Parameter,
         caller: str = 'fit',
+        force_array: bool = False,
+        n_samples: int | None = None
     ) -> tuple[
         NDArray | float,
         NDArray | float,
         NDArray | float,
         NDArray | float,
     ]:
-=======
-
-    def _check_costs(self, *, tp_cost, tn_cost, fn_cost, fp_cost, caller='fit', force_array=False, n_samples=None):
->>>>>>> cd4e4f71
         """
         Check if costs are set and return them.
 
